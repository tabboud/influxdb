--- conflicted
+++ resolved
@@ -308,6 +308,10 @@
 
 func (e *Engine) ForEachMeasurementSeriesByExpr(name []byte, condition influxql.Expr, fn func(tags models.Tags) error) error {
 	return e.index.ForEachMeasurementSeriesByExpr(name, condition, fn)
+}
+
+func (e *Engine) HasTagKey(name, key []byte) (bool, error) {
+	return e.index.HasTagKey(name, key)
 }
 
 func (e *Engine) MeasurementTagKeysByExpr(name []byte, expr influxql.Expr) (map[string]struct{}, error) {
@@ -1316,13 +1320,14 @@
 func (e *Engine) createCallIterator(measurement string, call *influxql.Call, opt influxql.IteratorOptions) ([]influxql.Iterator, error) {
 	ref, _ := call.Args[0].(*influxql.VarRef)
 
-	mm := e.index.Measurement(measurement)
-	if mm == nil {
+	if exists, err := e.index.MeasurementExists([]byte(measurement)); err != nil {
+		return nil, err
+	} else if !exists {
 		return nil, nil
 	}
 
 	// Determine tagsets for this measurement based on dimensions and filters.
-	tagSets, err := mm.TagSets(e.id, opt.Dimensions, opt.Condition)
+	tagSets, err := e.index.TagSets([]byte(measurement), opt.Dimensions, opt.Condition)
 	if err != nil {
 		return nil, err
 	}
@@ -1333,7 +1338,7 @@
 	itrs := make([]influxql.Iterator, 0, len(tagSets))
 	if err := func() error {
 		for _, t := range tagSets {
-			inputs, err := e.createTagSetIterators(ref, mm, t, opt)
+			inputs, err := e.createTagSetIterators(ref, measurement, t, opt)
 			if err != nil {
 				return err
 			} else if len(inputs) == 0 {
@@ -1369,54 +1374,35 @@
 func (e *Engine) createVarRefIterator(measurement string, opt influxql.IteratorOptions) ([]influxql.Iterator, error) {
 	ref, _ := opt.Expr.(*influxql.VarRef)
 
-<<<<<<< HEAD
-	var itrs []influxql.Iterator
-	if err := func() error {
-		for _, name := range influxql.Sources(opt.Sources).Names() {
-			// Generate tag sets from index.
-			tagSets, err := e.index.TagSets([]byte(name), opt.Dimensions, opt.Condition)
-=======
-	mm := e.index.Measurement(measurement)
-	if mm == nil {
+	if exists, err := e.index.MeasurementExists([]byte(measurement)); err != nil {
+		return nil, err
+	} else if !exists {
 		return nil, nil
 	}
 
 	// Determine tagsets for this measurement based on dimensions and filters.
-	tagSets, err := mm.TagSets(e.id, opt.Dimensions, opt.Condition)
+	tagSets, err := e.index.TagSets([]byte(measurement), opt.Dimensions, opt.Condition)
 	if err != nil {
 		return nil, err
 	}
-
 	// Calculate tag sets and apply SLIMIT/SOFFSET.
 	tagSets = influxql.LimitTagSets(tagSets, opt.SLimit, opt.SOffset)
 
 	itrs := make([]influxql.Iterator, 0, len(tagSets))
 	if err := func() error {
 		for _, t := range tagSets {
-			inputs, err := e.createTagSetIterators(ref, mm, t, opt)
->>>>>>> 3722fa38
+			inputs, err := e.createTagSetIterators(ref, measurement, t, opt)
 			if err != nil {
 				return err
 			} else if len(inputs) == 0 {
 				continue
 			}
-<<<<<<< HEAD
-			tagSets = influxql.LimitTagSets(tagSets, opt.SLimit, opt.SOffset)
-
-			// Create iterators for each tagset.
-			for _, t := range tagSets {
-				inputs, err := e.createTagSetIterators(ref, name, t, opt)
-				if err != nil {
-					return err
-				}
-=======
 
 			itr, err := influxql.Iterators(inputs).Merge(opt)
 			if err != nil {
 				influxql.Iterators(inputs).Close()
 				return err
 			}
->>>>>>> 3722fa38
 
 			if opt.Limit > 0 || opt.Offset > 0 {
 				itr = newLimitIterator(itr, opt)
