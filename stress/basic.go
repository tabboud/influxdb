package stress

import (
	"bytes"
	"fmt"
	"io"
	"io/ioutil"
	"math/rand"
	"net/http"
	//"net/url"
	"sync"
	"time"

	"github.com/influxdb/influxdb/client/v2"
)

// AbstractTag is a struct that abstractly
// defines a tag
type AbstractTag struct {
	Key   string `toml:"key"`
	Value string `toml:"value"`
}

// AbstractTags is a slice of abstract tags
type AbstractTags []AbstractTag

// Template returns a templated string of tags
func (t AbstractTags) Template() string {
	var buf bytes.Buffer
	for i, tag := range t {
		if i == 0 {
			buf.Write([]byte(fmt.Sprintf("%v=%v-%%v,", tag.Key, tag.Value)))
		} else {
			buf.Write([]byte(fmt.Sprintf("%v=%v,", tag.Key, tag.Value)))
		}
	}

	b := buf.Bytes()
	b = b[0 : len(b)-1]

	return string(b)
}

// AbstractField is a struct that abstractly
// defines a field
type AbstractField struct {
	Key  string `toml:"key"`
	Type string `toml:"type"`
}

// AbstractFields is a slice of abstract fields
type AbstractFields []AbstractField

// Template returns a templated string of fields
func (f AbstractFields) Template() (string, []string) {
	var buf bytes.Buffer
	a := make([]string, len(f))
	for i, field := range f {
		buf.Write([]byte(fmt.Sprintf("%v=%%v,", field.Key)))
		a[i] = field.Type
	}

	b := buf.Bytes()
	b = b[0 : len(b)-1]

	return string(b), a
}

// BasicPointGenerator implements the PointGenerator interface
type BasicPointGenerator struct {
	PointCount  int            `toml:"point_count"`
	Tick        string         `toml:"tick"`
	Jitter      bool           `toml:"jitter"`
	Measurement string         `toml:"measurement"`
	SeriesCount int            `toml:"series_count"`
	Tags        AbstractTags   `toml:"tag"`
	Fields      AbstractFields `toml:"field"`
	StartDate   string         `toml:"start_date"`
	Precision   string         `toml:"precision"`
	time        time.Time
	mu          sync.Mutex
}

// typeArr accepts a string array of types and
// returns an array of equal length where each
// element of the array is an instance of the type
// expressed in the string array.
func typeArr(a []string) []interface{} {
	i := make([]interface{}, len(a))
	for j, ty := range a {
		var t string
		switch ty {
		case "float64":
			t = fmt.Sprintf("%v", rand.Intn(1000))
		case "int":
			t = fmt.Sprintf("%vi", rand.Intn(1000))
		case "bool":
			b := rand.Intn(2) == 1
			t = fmt.Sprintf("%t", b)
		default:
			t = fmt.Sprintf("%v", rand.Intn(1000))
		}
		i[j] = t
	}

	return i
}

func (b *BasicPointGenerator) timestamp(t time.Time) int64 {
	var n int64

	if b.Precision == "s" {
		n = t.Unix()
	} else {
		n = t.UnixNano()
	}

	return n
}

// Template returns a function that returns a pointer to a Pnt.
func (b *BasicPointGenerator) Template() func(i int, t time.Time) *Pnt {
	ts := b.Tags.Template()
	fs, fa := b.Fields.Template()
	tmplt := fmt.Sprintf("%v,%v %v %%v", b.Measurement, ts, fs)

	return func(i int, t time.Time) *Pnt {
		p := &Pnt{}
		arr := []interface{}{i}
		arr = append(arr, typeArr(fa)...)
		arr = append(arr, b.timestamp(t))

		str := fmt.Sprintf(tmplt, arr...)
		p.Set([]byte(str))
		return p
	}
}

// Pnt is a struct that implements the Point interface.
type Pnt struct {
	line []byte
}

// Set sets the internal state for a Pnt.
func (p *Pnt) Set(b []byte) {
	p.line = b
}

// Next generates very simple points very
// efficiently.
// TODO: Take this out
func (p *Pnt) Next(i int, t time.Time) {
	p.line = []byte(fmt.Sprintf("a,b=c-%v v=%v", i, i))
}

// Line returns a byte array for a point
// in line protocol format.
func (p Pnt) Line() []byte {
	return p.line
}

// Graphite returns a byte array for a point
// in graphite format.
func (p Pnt) Graphite() []byte {
	// TODO: Implement
	return []byte("")
}

// OpenJSON returns a byte array for a point
// in opentsdb json format
func (p Pnt) OpenJSON() []byte {
	// TODO: Implement
	return []byte("")
}

// OpenTelnet returns a byte array for a point
// in opentsdb-telnet format
func (p Pnt) OpenTelnet() []byte {
	// TODO: Implement
	return []byte("")
}

// Generate returns a point channel. Implements the
// Generate method for the PointGenerator interface
func (b *BasicPointGenerator) Generate() (<-chan Point, error) {
	// TODO: should be 1.5x batch size
	c := make(chan Point, 15000)

	tmplt := b.Template()

	go func(c chan Point) {
		defer close(c)

		start, err := time.Parse("2006-Jan-02", b.StartDate)
		if err != nil {
			fmt.Println(err)
			return
		}

		b.mu.Lock()
		b.time = start
		b.mu.Unlock()

		tick, err := time.ParseDuration(b.Tick)
		if err != nil {
			fmt.Println(err)
			return
		}

		for i := 0; i < b.PointCount; i++ {
			b.mu.Lock()
			b.time = b.time.Add(tick)
			b.mu.Unlock()

			for j := 0; j < b.SeriesCount; j++ {
				p := tmplt(j, b.time)

				c <- *p
			}
		}
	}(c)

	return c, nil
}

// Time returns the timestamp for the latest points
// that are being generated. Implements the Time method
// for the PointGenerator interface.
func (b *BasicPointGenerator) Time() time.Time {
	defer b.mu.Unlock()
	b.mu.Lock()
	t := b.time
	return t
}

// BasicClient implements the InfluxClient
// interface.
type BasicClient struct {
	Enabled       bool     `toml:"enabled"`
	Addresses     []string `toml:"addresses"`
	Database      string   `toml:"database"`
	Precision     string   `toml:"precision"`
	BatchSize     int      `toml:"batch_size"`
	BatchInterval string   `toml:"batch_interval"`
	Concurrency   int      `toml:"concurrency"`
	SSL           bool     `toml:"ssl"`
	Format        string   `toml:"format"`
	addrId        int
}

// Batch groups together points
func (c *BasicClient) Batch(ps <-chan Point, r chan<- response) error {
	if !c.Enabled {
		return nil
	}
	instanceURLs := make([]string, len(c.Addresses))
	for i := 0; i < len(c.Addresses); i++ {
		instanceURLs[i] = fmt.Sprintf("http://%v/write?db=%v&precision=%v", c.Addresses[i], c.Database, c.Precision)
	}

	c.Addresses = instanceURLs

	var buf bytes.Buffer
	var wg sync.WaitGroup
	counter := NewConcurrencyLimiter(c.Concurrency)

	interval, err := time.ParseDuration(c.BatchInterval)
	if err != nil {
		return err
	}

	ctr := 0

	for p := range ps {
		b := p.Line()
		c.addrId = ctr % len(c.Addresses)
		ctr++

		buf.Write(b)
		buf.Write([]byte("\n"))

		if ctr%c.BatchSize == 0 && ctr != 0 {
			b := buf.Bytes()

			// Trimming the trailing newline character
			b = b[0 : len(b)-1]

			wg.Add(1)
			counter.Increment()
			go func(byt []byte) {
				defer wg.Done()

				rs, err := c.send(byt)
				if err != nil {
					fmt.Println(err)
				}
				time.Sleep(interval)

				counter.Decrement()
				r <- rs
			}(b)

			var temp bytes.Buffer
			buf = temp
		}

	}

	wg.Wait()

	return nil
}

// post sends a post request with a payload of points
func post(url string, datatype string, data io.Reader) (*http.Response, error) {
	resp, err := http.Post(url, datatype, data)
	if err != nil {
		return nil, err
	}
	defer resp.Body.Close()

	body, err := ioutil.ReadAll(resp.Body)
	if err != nil {
		return nil, err
	}

	if resp.StatusCode != http.StatusNoContent && resp.StatusCode != http.StatusOK {
		return nil, fmt.Errorf(string(body))
	}

	return resp, nil
}

// Send calls post and returns a response
func (c *BasicClient) send(b []byte) (response, error) {

	t := NewTimer()
	resp, err := post(c.Addresses[c.addrId], "application/x-www-form-urlencoded", bytes.NewBuffer(b))
	t.StopTimer()
	if err != nil {
		return response{Timer: t}, err
	}

	r := response{
		Resp:  resp,
		Time:  time.Now(),
		Timer: t,
	}

	return r, nil
}

// BasicQuery implements the QueryGenerator interface
type BasicQuery struct {
	Template   Query `toml:"template"`
	QueryCount int   `toml:"query_count"`
	time       time.Time
}

// QueryGenerate returns a Query channel
func (q *BasicQuery) QueryGenerate(now func() time.Time) (<-chan Query, error) {
	c := make(chan Query, 0)

	go func(chan Query) {
		defer close(c)

		for i := 0; i < q.QueryCount; i++ {
			c <- Query(fmt.Sprintf(string(q.Template), i))
		}

	}(c)

	return c, nil
}

// SetTime sets the internal state of time
func (q *BasicQuery) SetTime(t time.Time) {
	q.time = t
	return
}

// BasicQueryClient implements the QueryClient interface
type BasicQueryClient struct {
	Enabled       bool     `toml:"enabled"`
	Addresses     []string `toml:"addresses"`
	Database      string   `toml:"database"`
	QueryInterval string   `toml:"query_interval"`
	Concurrency   int      `toml:"concurrency"`
	clients       []client.Client
	addrId        int
}

// Init initializes the InfluxDB client
func (b *BasicQueryClient) Init() error {

	for _, a := range b.Addresses {
		cl, err := client.NewHTTPClient(client.HTTPConfig{
			Addr: fmt.Sprintf("http://%v", a),
		})

		if err != nil {
			return err
		}

		b.clients = append(b.clients, cl)
	}

	return nil
}

// Query runs the query
func (b *BasicQueryClient) Query(cmd Query) (response, error) {
	q := client.Query{
		Command:  string(cmd),
		Database: b.Database,
	}

	t := NewTimer()
	_, err := b.clients[b.addrId].Query(q)
	t.StopTimer()

	if err != nil {
		return response{Timer: t}, err
	}

	// Needs actual response type
	r := response{
		Time:  time.Now(),
		Timer: t,
	}

	return r, nil

}

// Exec listens to the query channel an executes queries as they come in
func (b *BasicQueryClient) Exec(qs <-chan Query, r chan<- response) error {
	if !b.Enabled {
		return nil
	}
	var wg sync.WaitGroup
	counter := NewConcurrencyLimiter(b.Concurrency)

	b.Init()

	interval, err := time.ParseDuration(b.QueryInterval)
	if err != nil {
		return err
	}

	ctr := 0

	for q := range qs {
		b.addrId = ctr % len(b.Addresses)
		ctr++

		wg.Add(1)
		counter.Increment()
		func(q Query) {
			defer wg.Done()
			qr, _ := b.Query(q)
			r <- qr
			time.Sleep(interval)
			counter.Decrement()
		}(q)
	}

	wg.Wait()

	return nil
}

// resetDB will drop an create a new database on an existing
// InfluxDB instance.
func resetDB(c client.Client, database string) error {
	_, err := c.Query(client.Query{
		// Change to DROP DATABASE %s IF EXISTS
		Command: fmt.Sprintf("DROP DATABASE %s", database),
	})
	if err != nil {
		return err
	}

	_, err = c.Query(client.Query{
		Command: fmt.Sprintf("CREATE DATABASE %s", database),
	})
	if err != nil {
		return err
	}

	return nil
}

// BasicProvisioner implements the Provisioner
// interface.
type BasicProvisioner struct {
	Enabled       bool   `toml:"enabled"`
	Address       string `toml:"address"`
	Database      string `toml:"database"`
	ResetDatabase bool   `toml:"reset_database"`
}

// Provision runs the resetDB function.
func (b *BasicProvisioner) Provision() error {
	if !b.Enabled {
		return nil
	}

	cl, err := client.NewHTTPClient(client.HTTPConfig{
		Addr: fmt.Sprintf("http://%v", b.Address),
	})

	if err != nil {
		return err
	}

	if b.ResetDatabase {
		resetDB(cl, b.Database)
	}

	return nil
}

type BroadcastChannel struct {
	chs []chan response
	wg  sync.WaitGroup
	fns []func(t *Timer)
}

func NewBroadcastChannel() *BroadcastChannel {
	chs := make([]chan response, 0)

	var wg sync.WaitGroup

	b := &BroadcastChannel{
		chs: chs,
		wg:  wg,
	}

	return b
}

func (b *BroadcastChannel) Register(fn responseHandler) {
	ch := make(chan response, 0)
<<<<<<< HEAD

	b.chs = append(b.chs, ch)

=======

	b.chs = append(b.chs, ch)

>>>>>>> b1be2d59
	f := func(t *Timer) {
		go fn(ch, t)
	}

	b.fns = append(b.fns, f)
}

func (b *BroadcastChannel) Broadcast(r response) {

	b.wg.Add(1)
	for _, ch := range b.chs {
		b.wg.Add(1)
		go func(ch chan response) {
			ch <- r
			b.wg.Done()
		}(ch)
	}
	b.wg.Done()
}

func (b *BroadcastChannel) Close() {
	b.wg.Wait()
	for _, ch := range b.chs {
		close(ch)
		// Workaround
		time.Sleep(1 * time.Second)
	}
}

func (b *BroadcastChannel) Handle(rs <-chan response, t *Timer) {

	// Start all of the handlers
	for _, fn := range b.fns {
		fn(t)
	}

	for i := range rs {
		b.Broadcast(i)
	}
	b.Close()
}

// BasicWriteHandler handles write responses.
<<<<<<< HEAD
func BasicWriteHandler(rs <-chan response, wt *Timer) {
=======
func (b *BasicClient) BasicWriteHandler(rs <-chan response, wt *Timer) {
>>>>>>> b1be2d59
	n := 0
	success := 0
	fail := 0

	s := time.Duration(0)

	for t := range rs {

		n++

		if t.Success() {
			success++
		} else {
			fail++
		}

		s += t.Timer.Elapsed()

	}

	if n == 0 {
		return
	}

	fmt.Printf("Total Requests: %v\n", n)
	fmt.Printf("	Success: %v\n", success)
	fmt.Printf("	Fail: %v\n", fail)
	fmt.Printf("Average Response Time: %v\n", s/time.Duration(n))
<<<<<<< HEAD
	fmt.Printf("Points Per Second: %v\n\n", float64(n)*float64(10000)/float64(wt.Elapsed().Seconds()))
=======
	fmt.Printf("Points Per Second: %v\n\n", float64(n)*float64(b.BatchSize)/float64(wt.Elapsed().Seconds()))
>>>>>>> b1be2d59
}

// BasicReadHandler handles read responses.
func (b *BasicQueryClient) BasicReadHandler(r <-chan response, rt *Timer) {
	n := 0
	s := time.Duration(0)
	for t := range r {
		n++
		s += t.Timer.Elapsed()
	}

	if n == 0 {
		return
	}

	fmt.Printf("Total Queries: %v\n", n)
	fmt.Printf("Average Query Response Time: %v\n\n", s/time.Duration(n))
}

<<<<<<< HEAD
func WriteHTTPHandler(r <-chan response, rt *Timer) {
	c, _ := client.NewHTTPClient(client.HTTPConfig{
		Addr: "http://localhost:8086",
	})
	bp, _ := client.NewBatchPoints(client.BatchPointsConfig{
		Database:  "stress",
		Precision: "ns",
	})
	for p := range r {
		tags := map[string]string{"test": "foo"}
		fields := map[string]interface{}{
			"response_time": p.Timer.Elapsed(),
		}
		pt, _ := client.NewPoint("performance", tags, fields, p.Time)
		bp.AddPoint(pt)
		if len(bp.Points())%1000 == 0 && len(bp.Points()) != 0 {
			c.Write(bp)
			bp, _ = client.NewBatchPoints(client.BatchPointsConfig{
				Database:  "stress",
				Precision: "ns",
			})
=======
func (o *outputConfig) HTTPHandler(method string) func(r <-chan response, rt *Timer) {
	return func(r <-chan response, rt *Timer) {
		c, _ := client.NewHTTPClient(client.HTTPConfig{
			Addr: o.addr,
		})
		bp, _ := client.NewBatchPoints(client.BatchPointsConfig{
			Database:  o.database,
			Precision: "ns",
		})
		for p := range r {
			tags := o.tags
			tags["method"] = method
			fields := map[string]interface{}{
				"response_time": p.Timer.Elapsed(),
			}
			pt, _ := client.NewPoint("performance", tags, fields, p.Time)
			bp.AddPoint(pt)
			if len(bp.Points())%1000 == 0 && len(bp.Points()) != 0 {
				c.Write(bp)
				bp, _ = client.NewBatchPoints(client.BatchPointsConfig{
					Database:  o.database,
					Precision: "ns",
				})
			}
		}

		if len(bp.Points()) != 0 {
			c.Write(bp)
>>>>>>> b1be2d59
		}
	}
}<|MERGE_RESOLUTION|>--- conflicted
+++ resolved
@@ -542,15 +542,9 @@
 
 func (b *BroadcastChannel) Register(fn responseHandler) {
 	ch := make(chan response, 0)
-<<<<<<< HEAD
 
 	b.chs = append(b.chs, ch)
 
-=======
-
-	b.chs = append(b.chs, ch)
-
->>>>>>> b1be2d59
 	f := func(t *Timer) {
 		go fn(ch, t)
 	}
@@ -594,11 +588,7 @@
 }
 
 // BasicWriteHandler handles write responses.
-<<<<<<< HEAD
-func BasicWriteHandler(rs <-chan response, wt *Timer) {
-=======
 func (b *BasicClient) BasicWriteHandler(rs <-chan response, wt *Timer) {
->>>>>>> b1be2d59
 	n := 0
 	success := 0
 	fail := 0
@@ -627,11 +617,7 @@
 	fmt.Printf("	Success: %v\n", success)
 	fmt.Printf("	Fail: %v\n", fail)
 	fmt.Printf("Average Response Time: %v\n", s/time.Duration(n))
-<<<<<<< HEAD
-	fmt.Printf("Points Per Second: %v\n\n", float64(n)*float64(10000)/float64(wt.Elapsed().Seconds()))
-=======
 	fmt.Printf("Points Per Second: %v\n\n", float64(n)*float64(b.BatchSize)/float64(wt.Elapsed().Seconds()))
->>>>>>> b1be2d59
 }
 
 // BasicReadHandler handles read responses.
@@ -651,29 +637,6 @@
 	fmt.Printf("Average Query Response Time: %v\n\n", s/time.Duration(n))
 }
 
-<<<<<<< HEAD
-func WriteHTTPHandler(r <-chan response, rt *Timer) {
-	c, _ := client.NewHTTPClient(client.HTTPConfig{
-		Addr: "http://localhost:8086",
-	})
-	bp, _ := client.NewBatchPoints(client.BatchPointsConfig{
-		Database:  "stress",
-		Precision: "ns",
-	})
-	for p := range r {
-		tags := map[string]string{"test": "foo"}
-		fields := map[string]interface{}{
-			"response_time": p.Timer.Elapsed(),
-		}
-		pt, _ := client.NewPoint("performance", tags, fields, p.Time)
-		bp.AddPoint(pt)
-		if len(bp.Points())%1000 == 0 && len(bp.Points()) != 0 {
-			c.Write(bp)
-			bp, _ = client.NewBatchPoints(client.BatchPointsConfig{
-				Database:  "stress",
-				Precision: "ns",
-			})
-=======
 func (o *outputConfig) HTTPHandler(method string) func(r <-chan response, rt *Timer) {
 	return func(r <-chan response, rt *Timer) {
 		c, _ := client.NewHTTPClient(client.HTTPConfig{
@@ -702,7 +665,6 @@
 
 		if len(bp.Points()) != 0 {
 			c.Write(bp)
->>>>>>> b1be2d59
 		}
 	}
 }